--- conflicted
+++ resolved
@@ -2174,7 +2174,6 @@
 }
 
 
-<<<<<<< HEAD
 @Article{best2013,
    author="Best, R. B.  and Hummer, G.  and Eaton, W. A. ",
    title="{Native contacts determine protein folding mechanisms in atomistic simulations}",
@@ -2188,7 +2187,7 @@
    eprint = {http://www.pnas.org/content/110/44/17874.full.pdf+html}
 }
 
-=======
+
 @article{pbmetad,
 author = {Jim Pfaendtner and Massimiliano Bonomi},
 title = {Efficient Sampling of High-Dimensional Free-Energy Landscapes with Parallel Bias Metadynamics},
@@ -2197,5 +2196,4 @@
 number = {11},
 pages = {5062-5067},
 year = {2015}
-}
->>>>>>> d1193085
+}