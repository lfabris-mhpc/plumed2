--- conflicted
+++ resolved
@@ -121,14 +121,11 @@
   static std::string extension(const std::string&);
 /// Fast int power
   static double fastpow(double base,int exp);
-<<<<<<< HEAD
 /// Modified 0th-order Bessel function of the first kind 
   static double bessel0(const double& val);
-=======
 /// Check if a string full starts with string start.
 /// Same as full.find(start)==0
   static bool startWith(const std::string & full,const std::string &start);
->>>>>>> 33d3d5ef
 };
 
 template <class T>
