/* +++++++++++++++++++++++++++++++++++++++++++++++++++++++++++++++++++++++++
   Copyright (c) 2012-2015 The plumed team
   (see the PEOPLE file at the root of the distribution for a list of names)

   See http://www.plumed-code.org for more information.

   This file is part of plumed, version 2.

   plumed is free software: you can redistribute it and/or modify
   it under the terms of the GNU Lesser General Public License as published by
   the Free Software Foundation, either version 3 of the License, or
   (at your option) any later version.

   plumed is distributed in the hope that it will be useful,
   but WITHOUT ANY WARRANTY; without even the implied warranty of
   MERCHANTABILITY or FITNESS FOR A PARTICULAR PURPOSE.  See the
   GNU Lesser General Public License for more details.

   You should have received a copy of the GNU Lesser General Public License
   along with plumed.  If not, see <http://www.gnu.org/licenses/>.
+++++++++++++++++++++++++++++++++++++++++++++++++++++++++++++++++++++++++ */
#include "MultiColvar.h"
#include "core/PlumedMain.h"
#include "core/ActionSet.h"
#include "core/SetupMolInfo.h"
#include "vesselbase/Vessel.h"
#include "tools/Pbc.h"
#include <vector>
#include <string>

using namespace std;
namespace PLMD{
namespace multicolvar{

void MultiColvar::registerKeywords( Keywords& keys ){
  MultiColvarBase::registerKeywords( keys );
  keys.reserve("numbered","ATOMS","the atoms involved in each of the collective variables you wish to calculate. "
                               "Keywords like ATOMS1, ATOMS2, ATOMS3,... should be listed and one CV will be "
                               "calculated for each ATOM keyword you specify (all ATOM keywords should "
                               "define the same number of atoms).  The eventual number of quantities calculated by this "
                               "action will depend on what functions of the distribution you choose to calculate."); 
  keys.reset_style("ATOMS","atoms");
  keys.reserve("atoms-3","SPECIES","this keyword is used for colvars such as coordination number. In that context it specifies that plumed should calculate "
                                 "one coordination number for each of the atoms specified.  Each of these coordination numbers specifies how many of the "
                                 "other specified atoms are within a certain cutoff of the central atom.");
  keys.reserve("atoms-4","SPECIESA","this keyword is used for colvars such as the coordination number.  In that context it species that plumed should calculate "
                                  "one coordination number for each of the atoms specified in SPECIESA.  Each of these cooordination numbers specifies how many "
                                  "of the atoms specifies using SPECIESB is within the specified cutoff");
  keys.reserve("atoms-4","SPECIESB","this keyword is used for colvars such as the coordination number.  It must appear with SPECIESA.  For a full explanation see " 
                                  "the documentation for that keyword");
  keys.addFlag("VERBOSE",false,"write a more detailed output");
} 

MultiColvar::MultiColvar(const ActionOptions&ao):
Action(ao),
MultiColvarBase(ao),
verbose_output(false)
{
  parseFlag("VERBOSE",verbose_output);
}

void MultiColvar::readAtoms( int& natoms ){
  if( getNumberOfAtoms()==0 ){
     std::vector<AtomNumber> all_atoms;
     
     if( keywords.exists("ATOMS") ) readAtomsLikeKeyword( "ATOMS", natoms, all_atoms );
     if( keywords.exists("GROUP") ) readGroupsKeyword( natoms, all_atoms );
     if( keywords.exists("SPECIES") ) readSpeciesKeyword( "SPECIESA", "SPECIESB", natoms, all_atoms );

     if( all_atoms.size()==0 ) error("No atoms have been read in");
     // Request all atoms from ActionAtomistic
     ActionAtomistic::requestAtoms( all_atoms ); 
  }
  // Setup the multicolvar base
  setupMultiColvarBase();
}

void MultiColvar::readAtomsLikeKeyword( const std::string & key, int& natoms, std::vector<AtomNumber>& all_atoms ){ 
  plumed_assert( !usespecies );
  if( all_atoms.size()>0 ) return; 

  std::vector<AtomNumber> t; 
  for(int i=1;;++i ){
     parseAtomList(key, i, t );
     if( t.empty() ) break;

     if(!verbose_output){
        log.printf("  Colvar %d is calculated from atoms : ", i);
        for(unsigned j=0;j<t.size();++j) log.printf("%d ",t[j].serial() );
        log.printf("\n"); 
     }

     if( i==1 && natoms<0 ){ natoms=t.size(); ablocks.resize(natoms); }
     else if( i==1 ) ablocks.resize(natoms);
     if( t.size()!=natoms ){
        std::string ss; Tools::convert(i,ss); 
        error(key + ss + " keyword has the wrong number of atoms"); 
     }
     for(unsigned j=0;j<natoms;++j){ 
        ablocks[j].push_back( natoms*(i-1)+j ); all_atoms.push_back( t[j] );
     }
     t.resize(0); 
  }
  if( all_atoms.size()>0 ){
     nblock=ablocks[0].size(); 
     if( natoms<4 ) resizeBookeepingArray( nblock, nblock ); 

     for(unsigned i=0;i<nblock;++i){
         if( natoms<4 ){
            unsigned cvcode=0, tmpc=1; 
            for(unsigned j=0;j<natoms;++j){ cvcode += i*tmpc; tmpc *= nblock; }
            bookeeping(i,i).first=getFullNumberOfTasks();
            addTaskToList( cvcode ); 
            bookeeping(i,i).second=getFullNumberOfTasks();
         } else {
            addTaskToList( i );
         }
     }
  }
}

void MultiColvar::readGroupsKeyword( int& natoms, std::vector<AtomNumber>& all_atoms ){
  plumed_assert( !usespecies ); 
  if( all_atoms.size()>0 ) return;

  if( natoms==2 ){
     if( !keywords.exists("GROUPA") ) error("use GROUPA and GROUPB keywords as well as GROUP");
     if( !keywords.exists("GROUPB") ) error("use GROUPA and GROUPB keywords as well as GROUP");
  } else if( natoms==3 ){
     if( !keywords.exists("GROUPA") ) error("use GROUPA, GROUPB and GROUPC keywords as well as GROUP");
     if( !keywords.exists("GROUPB") ) error("use GROUPA, GROUPB and GROUPC keywords as well as GROUP");
     if( !keywords.exists("GROUPC") ) error("use GROUPA, GROUPB and GROUPC keywords as well as GROUP");
  } else {
     error("Cannot use groups keyword unless the number of atoms equals 2 or 3");
  }
  
  std::vector<AtomNumber> t;
  parseAtomList("GROUP",t);
  if( !t.empty() ){
      ablocks.resize( natoms ); 
      for(unsigned i=0;i<t.size();++i) all_atoms.push_back( t[i] );
      if(natoms==2){ 
         nblock=t.size(); for(unsigned i=0;i<2;++i) ablocks[i].resize(nblock);
         resizeBookeepingArray( nblock, nblock );
         for(unsigned i=0;i<t.size();++i){ ablocks[0][i]=i; ablocks[1][i]=i; }
         for(unsigned i=1;i<t.size();++i){ 
             for(unsigned j=0;j<i;++j){ 
                bookeeping(i,j).first=getFullNumberOfTasks(); 
                addTaskToList( i*nblock + j ); 
                bookeeping(i,j).second=getFullNumberOfTasks(); 
             }
         }
      } else if(natoms==3){
         nblock=t.size(); for(unsigned i=0;i<3;++i) ablocks[i].resize(nblock); 
         resizeBookeepingArray( nblock, nblock ); 
         for(unsigned i=0;i<t.size();++i){ ablocks[0][i]=i; ablocks[1][i]=i; ablocks[2][i]=i; }
         for(unsigned i=2;i<t.size();++i){
            for(unsigned j=1;j<i;++j){
               bookeeping(i,j).first=getFullNumberOfTasks();
               for(unsigned k=0;k<j;++k) addTaskToList( i*nblock*nblock + j*nblock + k );
               bookeeping(i,j).second=getFullNumberOfTasks();
            }
         }
      }
      if( !verbose_output ){
          log.printf("  constructing colvars from %u atoms : ", static_cast<unsigned>(t.size()) );
          for(unsigned i=0;i<t.size();++i) log.printf("%d ",t[i].serial() );
          log.printf("\n");
      }
  } else {
      if(natoms==2){
         readTwoGroups( "GROUPA", "GROUPB", all_atoms );
      } else if(natoms==3){
         readThreeGroups( "GROUPA", "GROUPB", "GROUPC", true, all_atoms);
      } else {
         plumed_merror("can only use groups for colvars involving 2 or 3 atoms");
      }
  }
}

void MultiColvar::readTwoGroups( const std::string& key1, const std::string& key2, std::vector<AtomNumber>& all_atoms ){
  plumed_assert( all_atoms.size()==0 );
  ablocks.resize( 2 ); 

  std::vector<AtomNumber> t1, t2;
  parseAtomList(key1,t1); parseAtomList(key2,t2);
  if( t1.empty() ) error("missing atom specification " + key1);
  if ( t2.empty() ) error("missing atom specification " + key2); 

  if( t1.size()>t2.size() ) nblock = t1.size();
  else nblock=t2.size();

  ablocks[0].resize( t1.size() ); 
  for(unsigned i=0;i<t1.size();++i){
     all_atoms.push_back( t1[i] ); ablocks[0][i]=i;
  }
  ablocks[1].resize( t2.size() ); 
  for(unsigned i=0;i<t2.size();++i){
     all_atoms.push_back( t2[i] ); ablocks[1][i]=t1.size() + i;
  }
  resizeBookeepingArray( t1.size(), t2.size() ); 
  for(unsigned i=0;i<t1.size();++i){
     for(unsigned j=0;j<t2.size();++j){
         bookeeping(i,j).first=getFullNumberOfTasks(); 
         if( all_atoms[ablocks[0][i]]!=all_atoms[ablocks[1][j]] ) addTaskToList( i*nblock + j );
         bookeeping(i,j).second=getFullNumberOfTasks();
     }
  }
  if( !verbose_output ){
      log.printf("  constructing colvars from two groups containing %u and %u atoms respectively\n",static_cast<unsigned>(t1.size()),static_cast<unsigned>(t2.size()));
      log.printf("  group %s contains atoms : ", key1.c_str() );
      for(unsigned i=0;i<t1.size();++i) log.printf("%d ",t1[i].serial() );
      log.printf("\n");
      log.printf("  group %s contains atoms : ", key2.c_str() );
      for(unsigned i=0;i<t2.size();++i) log.printf("%d ",t2[i].serial() );
      log.printf("\n");
  }
}

void MultiColvar::readThreeGroups( const std::string& key1, const std::string& key2, const std::string& key3, const bool& allow2, std::vector<AtomNumber>& all_atoms ){
  plumed_assert( all_atoms.size()==0 );
  ablocks.resize( 3 ); 

  std::vector<AtomNumber> t1, t2, t3;
  parseAtomList(key1,t1); parseAtomList(key2,t2);
  if( t1.empty() ) error("missing atom specification " + key1);
  if( t2.empty() ) error("missing atom specification " + key2);
  ablocks[0].resize( t1.size() ); 
  for(unsigned i=0;i<t1.size();++i){
    all_atoms.push_back( t1[i] ); ablocks[0][i]=i;
  }
  ablocks[1].resize( t2.size() ); 
  for(unsigned i=0;i<t2.size();++i){
     all_atoms.push_back( t2[i] ); ablocks[1][i] = t1.size() + i;
  }
  resizeBookeepingArray( t1.size(), t2.size() ); parseAtomList(key3,t3);
  if( t3.empty() && !allow2 ){
      error("missing atom specification " + key3);
  } else if( t3.empty() ){
      if( t2.size()>t1.size() ) nblock=t2.size(); 
      else nblock=t1.size();

      ablocks[2].resize( t2.size() ); 
      for(unsigned i=0;i<t2.size();++i) ablocks[2][i]=t1.size() + i;
      for(unsigned i=0;i<t1.size();++i){
        for(unsigned j=1;j<t2.size();++j){ 
           bookeeping(i,j).first=getFullNumberOfTasks(); 
           for(unsigned k=0;k<j;++k){
              if( all_atoms[ablocks[0][i]]!=all_atoms[ablocks[1][j]] && 
                  all_atoms[ablocks[0][i]]!=all_atoms[ablocks[2][k]] && 
                  all_atoms[ablocks[1][j]]!=all_atoms[ablocks[2][k]] ) addTaskToList( nblock*nblock*i + nblock*j + k );
           }
           bookeeping(i,j).second=getFullNumberOfTasks();
        }
      }
      if( !verbose_output ){
        log.printf("  constructing colvars from two groups containing %u and %u atoms respectively\n",static_cast<unsigned>(t1.size()),static_cast<unsigned>(t2.size())); 
        log.printf("  group %s contains atoms : ", key1.c_str() );
        for(unsigned i=0;i<t1.size();++i) log.printf("%d ",t1[i].serial() ); 
        log.printf("\n"); 
        log.printf("  group %s contains atoms : ", key2.c_str() );
        for(unsigned i=0;i<t2.size();++i) log.printf("%d ",t2[i].serial() ); 
        log.printf("\n");
      }
  } else {
      if( t2.size()>t1.size() ) nblock=t2.size();
      else nblock=t1.size();
      if( t3.size()>nblock ) nblock=t3.size();

      ablocks[2].resize( t3.size() ); 
      for(unsigned i=0;i<t3.size();++i){
         all_atoms.push_back( t3[i] ); ablocks[2][i] = t1.size() + t2.size() + i;
      }
      for(unsigned i=0;i<t1.size();++i){
          for(unsigned j=0;j<t2.size();++j){
              bookeeping(i,j).first=getFullNumberOfTasks();
              for(unsigned k=0;k<t3.size();++k){
                  if( all_atoms[ablocks[0][i]]!=all_atoms[ablocks[1][j]] && 
                      all_atoms[ablocks[0][i]]!=all_atoms[ablocks[2][k]] && 
                      all_atoms[ablocks[1][j]]!=all_atoms[ablocks[2][k]] ) addTaskToList( nblock*nblock*i + nblock*j + k );
              }
              bookeeping(i,j).second=getFullNumberOfTasks();
          }
      }
      if( !verbose_output ){
        log.printf("  constructing colvars from three groups containing %u, %u and %u atoms respectively\n",static_cast<unsigned>(t1.size()),static_cast<unsigned>(t2.size()),static_cast<unsigned>(t3.size()));
        log.printf("  group %s contains atoms : ", key1.c_str() );
        for(unsigned i=0;i<t1.size();++i) log.printf("%d ",t1[i].serial() );
        log.printf("\n"); 
        log.printf("  group %s contains atoms : ", key2.c_str() );
        for(unsigned i=0;i<t2.size();++i) log.printf("%d ",t2[i].serial() );
        log.printf("\n");
        log.printf("  group %s contains atoms : ", key3.c_str() );
        for(unsigned i=0;i<t3.size();++i) log.printf("%d ",t3[i].serial() );
        log.printf("\n");
      }
  }
}

void MultiColvar::readSpeciesKeyword( const std::string& str1, const std::string& str2, int& natoms, std::vector<AtomNumber>& all_atoms ){
  plumed_assert( usespecies );
  if( all_atoms.size()>0 ) return ;
  ablocks.resize( natoms-1 );

  std::vector<AtomNumber> t;
  if( keywords.exists("SPECIES") ) parseAtomList("SPECIES",t);

  if( !t.empty() ){
      for(unsigned i=0;i<t.size();++i) all_atoms.push_back( t[i] );
      if( keywords.exists(str1) && keywords.exists(str2) ){
          plumed_assert( natoms==2 ); 
          for(unsigned i=0;i<t.size();++i) addTaskToList(i);
          ablocks[0].resize( t.size() ); for(unsigned i=0;i<t.size();++i) ablocks[0][i]=i; 
          if( !verbose_output ){
              log.printf("  generating colvars from %u atoms of a particular type\n",static_cast<unsigned>(t.size()));
              log.printf("  atoms involved : "); 
              for(unsigned i=0;i<t.size();++i) log.printf("%d ",t[i].serial() );
              log.printf("\n");
          }
<<<<<<< HEAD
      } else if( !( keywords.exists(str1) && keywords.exists(str2) ) ){
          std::vector<unsigned> newlist; usespecies=false; verbose_output=false; // Make sure we don't do verbose output
=======
      } else if( !( keywords.exists("SPECIESA") && keywords.exists("SPECIESB") ) ){
          usespecies=false; verbose_output=false; // Make sure we don't do verbose output
>>>>>>> 1a1222f4
          log.printf("  involving atoms : ");
          ablocks.resize(1); ablocks[0].resize( t.size() ); 
          for(unsigned i=0;i<t.size();++i){ 
             addTaskToList(i); ablocks[0][i]=i; log.printf(" %d",t[i].serial() ); 
          }
          log.printf("\n");
      } else {
          plumed_merror("SPECIES keyword should probably not be used for your CV");
      }
  } else if( keywords.exists(str1) && keywords.exists(str2) ) {
      std::vector<AtomNumber> t1,t2;
      parseAtomList(str1,t1);
      if( !t1.empty() ){
         parseAtomList(str2,t2);
         if ( t2.empty() ) error(str2 + "keyword defines no atoms or is missing. Use " + str1 + " and " + str2);
         for(unsigned i=0;i<t1.size();++i){ all_atoms.push_back( t1[i] ); addTaskToList(i); }
         ablocks[0].resize( t2.size() ); 
         unsigned k=0;
         for(unsigned i=0;i<t2.size();++i){ 
            bool found=false; unsigned inum;
            for(unsigned j=0;j<t1.size();++j){
                if( t1[j]==t2[i] ){ found=true; inum=j; break; }
            }
            // This prevents mistakes being made in colvar setup
            if( found ){ ablocks[0][i]=inum; } 
            else { all_atoms.push_back( t2[i] ); ablocks[0][i]=t1.size() + k; k++; }
         }
         if( !verbose_output ){
             log.printf("  generating colvars from a group of %u central atoms and %u other atoms\n",static_cast<unsigned>(t1.size()),static_cast<unsigned>(t2.size()));
             log.printf("  central atoms are : ");
             for(unsigned i=0;i<t1.size();++i) log.printf("%d ",t1[i].serial() );
             log.printf("\n");
             log.printf("  other atoms are : ");
             for(unsigned i=0;i<t2.size();++i) log.printf("%d ",t2[i].serial() );
             log.printf("\n");
         }
      }
  } 
}

void MultiColvar::calculate(){
  setupLinkCells(); 
  runAllTasks();
}

void MultiColvar::updateActiveAtoms( AtomValuePack& myatoms ) const {
  myatoms.updateUsingIndices();
}
     
}
}<|MERGE_RESOLUTION|>--- conflicted
+++ resolved
@@ -317,13 +317,8 @@
               for(unsigned i=0;i<t.size();++i) log.printf("%d ",t[i].serial() );
               log.printf("\n");
           }
-<<<<<<< HEAD
       } else if( !( keywords.exists(str1) && keywords.exists(str2) ) ){
-          std::vector<unsigned> newlist; usespecies=false; verbose_output=false; // Make sure we don't do verbose output
-=======
-      } else if( !( keywords.exists("SPECIESA") && keywords.exists("SPECIESB") ) ){
           usespecies=false; verbose_output=false; // Make sure we don't do verbose output
->>>>>>> 1a1222f4
           log.printf("  involving atoms : ");
           ablocks.resize(1); ablocks[0].resize( t.size() ); 
           for(unsigned i=0;i<t.size();++i){ 
