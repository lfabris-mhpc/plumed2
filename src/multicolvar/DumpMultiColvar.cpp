/* +++++++++++++++++++++++++++++++++++++++++++++++++++++++++++++++++++++++++
   Copyright (c) 2014-2016 The plumed team
   (see the PEOPLE file at the root of the distribution for a list of names)

   See http://www.plumed.org for more information.

   This file is part of plumed, version 2.

   plumed is free software: you can redistribute it and/or modify
   it under the terms of the GNU Lesser General Public License as published by
   the Free Software Foundation, either version 3 of the License, or
   (at your option) any later version.

   plumed is distributed in the hope that it will be useful,
   but WITHOUT ANY WARRANTY; without even the implied warranty of
   MERCHANTABILITY or FITNESS FOR A PARTICULAR PURPOSE.  See the
   GNU Lesser General Public License for more details.

   You should have received a copy of the GNU Lesser General Public License
   along with plumed.  If not, see <http://www.gnu.org/licenses/>.
+++++++++++++++++++++++++++++++++++++++++++++++++++++++++++++++++++++++++ */
#include "core/ActionAtomistic.h"
#include "core/ActionPilot.h"
#include "core/ActionRegister.h"
#include "tools/Pbc.h"
#include "tools/File.h"
#include "core/PlumedMain.h"
#include "core/Atoms.h"
#include "tools/Units.h"
#include <cstdio>
#include "core/SetupMolInfo.h"
#include "core/ActionSet.h"
#include "MultiColvarBase.h"
#include "vesselbase/ActionWithInputVessel.h"
#include "vesselbase/StoreDataVessel.h"

using namespace std;

namespace PLMD
{
namespace multicolvar {

<<<<<<< HEAD
//+PLUMEDOC MCOLVARA DUMPMULTICOLVAR 
=======
//+PLUMEDOC PRINTANALYSIS DUMPMULTICOLVAR 
>>>>>>> b5f7e42b
/*
Dump atom positions and multicolvar on a file.

\par Examples
In this examples we calculate the distances between the  atoms of the first and the second 
group and we write them in the file MULTICOLVAR.xyz. For each couple it writes the 
coordinates of their geometric center and their distance.

\verbatim
pos:   GROUP ATOMS=220,221,235,236,247,248,438,439,450,451,534,535
neg:   GROUP ATOMS=65,68,138,182,185,267,270,291,313,316,489,583,621,711
DISTANCES GROUPA=pos GROUPB=neg LABEL=slt

DUMPMULTICOLVAR DATA=slt FILE=MULTICOLVAR.xyz
\endverbatim

(see also \ref DISTANCES)

*/
//+ENDPLUMEDOC

class DumpMultiColvar:
  public ActionPilot,
  public ActionAtomistic,
  public vesselbase::ActionWithInputVessel
{
  OFile of;
  double lenunit;
  MultiColvarBase* mycolv; 
  std::string fmt_xyz;
public:
  explicit DumpMultiColvar(const ActionOptions&);
  ~DumpMultiColvar();
  static void registerKeywords( Keywords& keys );
  void calculate(){}
  void calculateNumericalDerivatives( ActionWithValue* vv ){ plumed_error(); }
  void apply(){}
  void update();
};

PLUMED_REGISTER_ACTION(DumpMultiColvar,"DUMPMULTICOLVAR")

void DumpMultiColvar::registerKeywords( Keywords& keys ){
  Action::registerKeywords( keys );
  ActionAtomistic::registerKeywords( keys );
  ActionPilot::registerKeywords( keys );
  ActionWithInputVessel::registerKeywords( keys );
  keys.add("compulsory","STRIDE","1","the frequency with which the atoms should be output");
  keys.add("compulsory", "FILE", "file on which to output coordinates");
  keys.add("compulsory", "UNITS","PLUMED","the units in which to print out the coordinates. PLUMED means internal PLUMED units");
  keys.add("optional","PRECISION","The number of digits in trajectory file");
  keys.add("atoms","ORIGIN","You can use this keyword to specify the position of an atom as an origin. The positions output will then be displayed relative to that origin");
}

DumpMultiColvar::DumpMultiColvar(const ActionOptions&ao):
  Action(ao),
  ActionPilot(ao),
  ActionAtomistic(ao),
  ActionWithInputVessel(ao)
{
  readArgument("store");
  mycolv = dynamic_cast<MultiColvarBase*>( getDependencies()[0] );
  plumed_assert( getDependencies().size()==1 ); 
  if(!mycolv) error("action labeled " + mycolv->getLabel() + " is not a multicolvar");
  log.printf("  printing colvars calculated by action %s \n",mycolv->getLabel().c_str() );

  std::vector<AtomNumber> atom;
  parseAtomList("ORIGIN",atom);
  if( atom.size()>1 ) error("should only be one atom specified");
  if( atom.size()==1 ) log.printf("  origin is at position of atom : %d\n",atom[0].serial() );

  string file; parse("FILE",file);
  if(file.length()==0) error("name out output file was not specified");
  std::string type=Tools::extension(file);
  log<<"  file name "<<file<<"\n";
  if(type!="xyz") error("can only print xyz file type with DUMPMULTICOLVAR");

  fmt_xyz="%f";

  string precision; parse("PRECISION",precision);
  if(precision.length()>0){
    int p; Tools::convert(precision,p);
    log<<"  with precision "<<p<<"\n";
    string a,b;
    Tools::convert(p+5,a);
    Tools::convert(p,b);
    fmt_xyz="%"+a+"."+b+"f";
  }

  std::string unitname; parse("UNITS",unitname);
  if(unitname!="PLUMED"){
    Units myunit; myunit.setLength(unitname);
    lenunit=plumed.getAtoms().getUnits().getLength()/myunit.getLength();
  } 
  else lenunit=1.0;

  checkRead();
  of.link(*this);
  of.open(file);
  log.printf("  printing atom positions in %s units \n", unitname.c_str() );
  requestAtoms(atom); addDependency( mycolv );
}

void DumpMultiColvar::update(){
  of.printf("%u\n",mycolv->getCurrentNumberOfActiveTasks());
  const Tensor & t(mycolv->getPbc().getBox());
  if(mycolv->getPbc().isOrthorombic()){
    of.printf((" "+fmt_xyz+" "+fmt_xyz+" "+fmt_xyz+"\n").c_str(),lenunit*t(0,0),lenunit*t(1,1),lenunit*t(2,2));
  }else{
    of.printf((" "+fmt_xyz+" "+fmt_xyz+" "+fmt_xyz+" "+fmt_xyz+" "+fmt_xyz+" "+fmt_xyz+" "+fmt_xyz+" "+fmt_xyz+" "+fmt_xyz+"\n").c_str(),
                 lenunit*t(0,0),lenunit*t(0,1),lenunit*t(0,2),
                 lenunit*t(1,0),lenunit*t(1,1),lenunit*t(1,2),
                 lenunit*t(2,0),lenunit*t(2,1),lenunit*t(2,2)
           );
  }
  vesselbase::StoreDataVessel* stash=dynamic_cast<vesselbase::StoreDataVessel*>( getPntrToArgument() );
  plumed_dbg_assert( stash );
  std::vector<double> cvals( mycolv->getNumberOfQuantities() );
  for(unsigned i=0;i<mycolv->getCurrentNumberOfActiveTasks();++i){
    const char* defname="X";
    const char* name=defname;

    Vector apos = mycolv->getCentralAtomPos( mycolv->getPositionInFullTaskList(i) );
    if( getNumberOfAtoms()>0 ) apos=pbcDistance( getPosition(0), apos );
    of.printf(("%s "+fmt_xyz+" "+fmt_xyz+" "+fmt_xyz).c_str(),name,lenunit*apos[0],lenunit*apos[1],lenunit*apos[2]);
    stash->retrieveSequentialValue( i, true, cvals );
    if( mycolv->weightWithDerivatives() ){
       for(unsigned j=0;j<cvals.size();++j) of.printf((" "+fmt_xyz).c_str(),cvals[j]);
    } else {
       for(unsigned j=1;j<cvals.size();++j) of.printf((" "+fmt_xyz).c_str(),cvals[j]);
    }  
    of.printf("\n");
  }
}

DumpMultiColvar::~DumpMultiColvar(){
}
  

}
}<|MERGE_RESOLUTION|>--- conflicted
+++ resolved
@@ -40,11 +40,7 @@
 {
 namespace multicolvar {
 
-<<<<<<< HEAD
-//+PLUMEDOC MCOLVARA DUMPMULTICOLVAR 
-=======
 //+PLUMEDOC PRINTANALYSIS DUMPMULTICOLVAR 
->>>>>>> b5f7e42b
 /*
 Dump atom positions and multicolvar on a file.
 
